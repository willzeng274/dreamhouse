from fastapi import APIRouter, UploadFile, File, Form
from fastapi.responses import Response, JSONResponse
from app.services.image_generation_service import ImageGenerationService
from app.services.minglun_service import MingLunService
from app.services.boundary_extraction_service import BoundaryExtractionService
import json
import os

router = APIRouter(prefix="/floorplan", tags=["floorplan"])


def convert_to_old_format_and_save():
    """
    Helper function to read data.json, convert boundaries to old format,
    and save to arihan.json
    """
    # Read the saved data.json
    with open("./data.json", "r") as f:
        data = json.load(f)
    
    # Keep objects in original format, convert boundaries to old format
    converted_boundaries = []
    
    # Process boundaries - convert to old format
    for boundary in data.get("boundaries", []):
        converted_boundary = {
            "class": boundary.get("class", "unknown"),
            "center_x": boundary.get("position", {}).get("x", 0),
            "center_y": boundary.get("position", {}).get("y", 0),
            "width": boundary.get("dimensions", {}).get("width", 0),
            "height": boundary.get("dimensions", {}).get("height", 0),
            "confidence": boundary.get("confidence", 0)
        }
        converted_boundaries.append(converted_boundary)
    
    converted_data = {
        "objects": data.get("objects", []),
        "boundaries": converted_boundaries
    }
    
    # Save to arihan.json
    with open("./arihan.json", "w") as f:
        json.dump(converted_data, f, indent=2)
    print(f"💾 Saved converted data to ./arihan.json")
    
    return converted_data


@router.post("/generate")
async def generate_floorplan(sketch: UploadFile = File(...)):
    sketch_bytes = await sketch.read()
    mime_type = sketch.content_type or "image/png"

    service = ImageGenerationService()
    floorplan_bytes = await service.generate_floorplan(sketch_bytes, mime_type)

    return Response(content=floorplan_bytes, media_type="image/png")


@router.post("/extract")
async def extract_objects(floorplan: UploadFile = File(...)):
    floorplan_bytes = await floorplan.read()

    service = MingLunService()
    objects_data = await service.extract_objects(floorplan_bytes)

    boundary_service = BoundaryExtractionService()
    boundaries_data = await boundary_service.extract_boundaries(
        floorplan_bytes, debug=True
    )

    response_data = {
        "objects": objects_data, 
        "boundaries": boundaries_data,
    }

    return response_data

@router.post("/update-floor-plan")
async def update_floor_plan(data: dict):
    """
    Receives objects and boundaries data from frontend, adds outdated flag,
    and saves to data.json
    """
    # Add outdated flag to the data
    data["outdated"] = False
    
    # Save to data.json
    with open("./data.json", "w") as f:
        json.dump(data, f, indent=2)
    print(f"💾 Saved updated floor plan data to ./data.json with outdated=False")
    
    # Convert and save to arihan.json using helper function
    convert_to_old_format_and_save()
    
    return {"status": "success", "message": "Floor plan data updated successfully"}

<<<<<<< HEAD
    response_data = {
        "objects": objects_data, 
        "boundaries": boundaries_data,
    }

    return response_data

@router.post("/update-floor-plan")
async def update_floor_plan(data: dict):
    """
    Receives objects and boundaries data from frontend, adds outdated flag,
    and saves to data.json
    """
    # Add outdated flag to the data
    data["outdated"] = False
    
    # Save to data.json
    with open("./data.json", "w") as f:
        json.dump(data, f, indent=2)
    print(f"💾 Saved updated floor plan data to ./data.json with outdated=False")
    
    # Convert and save to arihan.json using helper function
    convert_to_old_format_and_save()
    
    return {"status": "success", "message": "Floor plan data updated successfully"}

=======
>>>>>>> d9ded18a
@router.get("/unity-extract")
async def unity_extract():
    # Check if data.json exists
    if not os.path.exists("./data.json"):
        return JSONResponse(
            status_code=400,
            content={"status": "error", "message": "No extraction data available. Please run /extract first."}
        )
    
    # Read data.json
    with open("./data.json", "r") as f:
        data = json.load(f)
    
    # Check if data is outdated
    if data.get("outdated", False):
        return JSONResponse(
            status_code=400,
            content={"status": "error", "message": "Extraction data is outdated. Please run /extract again."}
        )
    
    # Mark data as outdated
    data["outdated"] = True
    with open("./data.json", "w") as f:
        json.dump(data, f, indent=2)
    print(f"⚠️  Marked data.json as outdated")
    
    # Convert and return data (but don't save to arihan.json from this call)
    converted_boundaries = []
    for boundary in data.get("boundaries", []):
        converted_boundary = {
            "class": boundary.get("class", "unknown"),
            "center_x": boundary.get("position", {}).get("x", 0),
            "center_y": boundary.get("position", {}).get("y", 0),
            "width": boundary.get("dimensions", {}).get("width", 0),
            "height": boundary.get("dimensions", {}).get("height", 0),
            "confidence": boundary.get("confidence", 0)
        }
        converted_boundaries.append(converted_boundary)
    
    return {
        "objects": data.get("objects", []),
        "boundaries": converted_boundaries
    }

@router.post("/revise")
async def revise_floorplan(
    annotated_floorplan: UploadFile = File(...), instruction: str = Form(...)
):
    floorplan_bytes = await annotated_floorplan.read()
    mime_type = annotated_floorplan.content_type or "image/png"

    service = ImageGenerationService()
    revised_floorplan_bytes = await service.revise_floorplan(
        floorplan_bytes, mime_type, instruction
    )

    return Response(content=revised_floorplan_bytes, media_type="image/png")<|MERGE_RESOLUTION|>--- conflicted
+++ resolved
@@ -95,35 +95,6 @@
     
     return {"status": "success", "message": "Floor plan data updated successfully"}
 
-<<<<<<< HEAD
-    response_data = {
-        "objects": objects_data, 
-        "boundaries": boundaries_data,
-    }
-
-    return response_data
-
-@router.post("/update-floor-plan")
-async def update_floor_plan(data: dict):
-    """
-    Receives objects and boundaries data from frontend, adds outdated flag,
-    and saves to data.json
-    """
-    # Add outdated flag to the data
-    data["outdated"] = False
-    
-    # Save to data.json
-    with open("./data.json", "w") as f:
-        json.dump(data, f, indent=2)
-    print(f"💾 Saved updated floor plan data to ./data.json with outdated=False")
-    
-    # Convert and save to arihan.json using helper function
-    convert_to_old_format_and_save()
-    
-    return {"status": "success", "message": "Floor plan data updated successfully"}
-
-=======
->>>>>>> d9ded18a
 @router.get("/unity-extract")
 async def unity_extract():
     # Check if data.json exists
