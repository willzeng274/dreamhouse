--- conflicted
+++ resolved
@@ -19,13 +19,7 @@
     "python-multipart>=0.0.20",
     "ultralytics>=8.3.0",
     "uvicorn[standard]>=0.37.0",
-<<<<<<< HEAD
     "anthropic>=0.69.0,<0.70.0",
     "supervision>=0.26.1",
     "inference-sdk>=0.12.0",
-=======
-    "anthropic (>=0.69.0,<0.70.0)",
-    "supervision (>=0.26.1,<0.27.0)",
-    "inference-sdk>=0.58.1",
->>>>>>> 90da431e
 ]